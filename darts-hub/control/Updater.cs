--- conflicted
+++ resolved
@@ -21,11 +21,7 @@
         // ATTRIBUTES
 
         // Increase for new build ..
-<<<<<<< HEAD
-        public static readonly string version = "b0.13.7";
-=======
         public static readonly string version = "0.13.7";
->>>>>>> dc181c2b
         
 
         public static event EventHandler<ReleaseEventArgs>? NoNewReleaseFound;
